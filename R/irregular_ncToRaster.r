#' Coerce irregular grid as nc to raster
#' 
#' Main purpose of this function is for converting bathymetry data that is typically acquired as an irregular grid
#' 
#' @param fname is input filename of the .nc file
#' @param varid is character indicating the name of the variable of interest in the input nc variable
#' @examples
#' \dontrun{
#' bathy <- irregular_ncToRaster(paste0(bathy.dir, 'bathy.nc'), varid = 'topo')
#' }
#' @export
#' @return a raster version of the input .nc file coerced to regular grid

irregular_ncToRaster <- function(fname, varid){
  
  nc <- RNetCDF::open.nc(fname)
  lon <- as.numeric(RNetCDF::var.get.nc(nc, variable = "longitude"))
  lat <- as.numeric(RNetCDF::var.get.nc(nc, variable = "latitude"))
  bdata <- RNetCDF::var.get.nc(nc, variable = varid)
  
  if (lat[2] - lat[1] > 0){
    flip = TRUE
  } else{
    lat = lat[order(lat)]
    flip = FALSE
  }
  
  bathy = list(x = lon, y = lat, data = bdata)
  
  #if(raster){
    crs <- "+proj=longlat +datum=WGS84 +ellps=WGS84"
    ex <- raster::extent(bathy)
    bathy <- raster::raster(t(bathy$data), xmn = ex[1], xmx = ex[2], ymn = ex[3], ymx = ex[4], crs)
<<<<<<< HEAD
    bathy <- raster::flip(bathy, 'y')
=======
    
    if (flip) bathy <- raster::flip(bathy, 'y')
>>>>>>> f16c7246
  #}
  
  bathy
  
}<|MERGE_RESOLUTION|>--- conflicted
+++ resolved
@@ -4,6 +4,7 @@
 #' 
 #' @param fname is input filename of the .nc file
 #' @param varid is character indicating the name of the variable of interest in the input nc variable
+#' @param flip is logical indicating whether raster should be flipped along its y axis. Default is TRUE and function pushes warning to tell you it is flipping.
 #' @examples
 #' \dontrun{
 #' bathy <- irregular_ncToRaster(paste0(bathy.dir, 'bathy.nc'), varid = 'topo')
@@ -11,34 +12,33 @@
 #' @export
 #' @return a raster version of the input .nc file coerced to regular grid
 
-irregular_ncToRaster <- function(fname, varid){
+irregular_ncToRaster <- function(fname, varid, flip = TRUE){
   
   nc <- RNetCDF::open.nc(fname)
   lon <- as.numeric(RNetCDF::var.get.nc(nc, variable = "longitude"))
   lat <- as.numeric(RNetCDF::var.get.nc(nc, variable = "latitude"))
   bdata <- RNetCDF::var.get.nc(nc, variable = varid)
   
-  if (lat[2] - lat[1] > 0){
-    flip = TRUE
-  } else{
-    lat = lat[order(lat)]
-    flip = FALSE
+  if (flip == FALSE){
+    if (lat[2] - lat[1] > 0){
+      flip = TRUE
+    } else{
+      lat = lat[order(lat)]
+      flip = FALSE
+    }
   }
   
   bathy = list(x = lon, y = lat, data = bdata)
   
-  #if(raster){
-    crs <- "+proj=longlat +datum=WGS84 +ellps=WGS84"
-    ex <- raster::extent(bathy)
-    bathy <- raster::raster(t(bathy$data), xmn = ex[1], xmx = ex[2], ymn = ex[3], ymx = ex[4], crs)
-<<<<<<< HEAD
+  crs <- "+proj=longlat +datum=WGS84 +ellps=WGS84"
+  ex <- raster::extent(bathy)
+  bathy <- raster::raster(t(bathy$data), xmn = ex[1], xmx = ex[2], ymn = ex[3], ymx = ex[4], crs)
+
+  if (flip){
     bathy <- raster::flip(bathy, 'y')
-=======
-    
-    if (flip) bathy <- raster::flip(bathy, 'y')
->>>>>>> f16c7246
-  #}
+    warning('Raster is being flipped along its y axis. If you dont want this behavior set flip = FALSE.')
+  }
   
-  bathy
+  return(bathy)
   
 }