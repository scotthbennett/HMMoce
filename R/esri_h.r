--- conflicted
+++ resolved
@@ -14,15 +14,12 @@
   
   term2 <- sqrt(1 / log(2)) * Dm
   
-<<<<<<< HEAD
   # n, scaled by likelihood values
-  n <- sum(rdf[,1])
-=======
+  #n <- sum(rdf[,1])
   #n <- cellStats(r, 'sum')
   weights = rdf[,1]
   n <- sum(weights)
->>>>>>> 12f90805
-  
+
   if(sdd < term2){
     h <- .9 * sdd * n^(-0.2)
   } else{
